--- conflicted
+++ resolved
@@ -125,9 +125,6 @@
     }
     
     open func container(_ container: DataSourceContainerProtocol, didChange sectionInfo: DataSourceSectionInfo, atSectionIndex sectionIndex: Int, for type: DataSourceObjectChangeType) {
-<<<<<<< HEAD
-        fatalError("You can't use this delegate method with MapViewDataSource")
-=======
         switch type {
         case .insert:
             if let annotations = sectionInfo.objects as? [MKAnnotation] {
@@ -140,7 +137,6 @@
         case .move, .update, .reload, .reloadAll:
             reloadAnnotations()
         }
->>>>>>> fcc08791
     }
     
     open func container(_ container: DataSourceContainerProtocol, sectionIndexTitleForSectionName sectionName: String) -> String? {
